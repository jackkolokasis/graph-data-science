--- conflicted
+++ resolved
@@ -1,10 +1,6 @@
 package org.neo4j.graphalgo.core.utils;
 
-<<<<<<< HEAD
-import org.neo4j.graphalgo.core.Kernel;
-=======
 import org.neo4j.collection.primitive.PrimitiveLongIterator;
->>>>>>> 82e4eeb8
 import org.neo4j.graphdb.Label;
 import org.neo4j.graphdb.RelationshipType;
 import org.neo4j.graphdb.Transaction;
@@ -53,7 +49,7 @@
      */
     protected int labelId = ReadOperations.ANY_LABEL;
     protected int endLabelId = ReadOperations.ANY_LABEL;
-    protected int relationId = -1;
+    protected int[] relationId = null;
     protected int propertyId = StatementConstants.NO_SUCH_PROPERTY_KEY;
 
     /**
@@ -79,7 +75,7 @@
             if (!loadAnyRelationship()) {
                 int relId = readOp.relationshipTypeGetForName(relationship);
                 if (relId != StatementConstants.NO_SUCH_RELATIONSHIP_TYPE) {
-                    relationId = relId;
+                    relationId = new int[]{relId};
                 }
             }
             propertyId = loadAnyProperty()
@@ -246,10 +242,10 @@
      *
      * @param block the consumer
      */
-    protected final void withinTransaction(Consumer<Kernel> block) {
+    protected final void withinTransaction(Consumer<ReadOperations> block) {
         try (Transaction tx = api.beginTx();
              Statement statement = bridge.get()) {
-            block.accept(new Kernel(statement));
+            block.accept(statement.readOperations());
             tx.success();
         }
     }
@@ -259,16 +255,6 @@
      *
      * @param consumer nodeItem consumer
      */
-<<<<<<< HEAD
-    protected void forEachNodeItem(Consumer<Kernel.NodeItem> consumer) {
-        try (Transaction tx = api.beginTx();
-             Statement statement = bridge.get()) {
-            Kernel kernel = new Kernel(statement);
-            if (labelId == ReadOperations.ANY_LABEL) {
-                kernel.nodeCursorGetAll().forAll(consumer);
-            } else {
-                kernel.nodeCursorGetForLabel(labelId).forAll(consumer);
-=======
     protected void forEachNodeItem(ObjLongConsumer<ReadOperations> consumer) {
         try (Transaction tx = api.beginTx();
              Statement statement = bridge.get()) {
@@ -281,7 +267,6 @@
             }
             while (nodes.hasNext()) {
                 consumer.accept(readOp, nodes.next());
->>>>>>> 82e4eeb8
             }
             tx.success();
         }
