/*
 * Copyright (c) 2017-2019 "Neo4j,"
 * Neo4j Sweden AB [http://neo4j.com]
 *
 * This file is part of Neo4j.
 *
 * Neo4j is free software: you can redistribute it and/or modify
 * it under the terms of the GNU General Public License as published by
 * the Free Software Foundation, either version 3 of the License, or
 * (at your option) any later version.
 *
 * This program is distributed in the hope that it will be useful,
 * but WITHOUT ANY WARRANTY; without even the implied warranty of
 * MERCHANTABILITY or FITNESS FOR A PARTICULAR PURPOSE.  See the
 * GNU General Public License for more details.
 *
 * You should have received a copy of the GNU General Public License
 * along with this program.  If not, see <http://www.gnu.org/licenses/>.
 */
package org.neo4j.graphalgo.core.heavyweight;

import org.neo4j.collection.primitive.PrimitiveLongIterable;
import org.neo4j.collection.primitive.PrimitiveLongIterator;
import org.neo4j.graphalgo.api.Graph;
import org.neo4j.graphalgo.api.HugeWeightMapping;
import org.neo4j.graphalgo.api.RelationshipConsumer;
import org.neo4j.graphalgo.api.RelationshipIntersect;
import org.neo4j.graphalgo.api.WeightMapping;
import org.neo4j.graphalgo.api.WeightedRelationshipConsumer;
import org.neo4j.graphalgo.core.IntIdMap;
import org.neo4j.graphalgo.core.utils.RawValues;
import org.neo4j.graphdb.Direction;

import java.util.Collection;
import java.util.Map;
import java.util.Set;
import java.util.function.LongPredicate;

/**
 * Heavy weighted graph built of an adjacency matrix.
 *
 * @author mknblch
 */
public class HeavyGraph implements Graph {

    public final static String TYPE = "heavy";

    private final IntIdMap nodeIdMap;
    private AdjacencyMatrix container;

    private final long relationshipCount;
    private Map<String, WeightMapping> nodePropertiesMapping;

    private boolean canRelease = true;

    public HeavyGraph(
            IntIdMap nodeIdMap,
            AdjacencyMatrix container,
            long relationshipCount,
            Map<String, WeightMapping> nodePropertiesMapping) {
        this.nodeIdMap = nodeIdMap;
        this.container = container;
        this.relationshipCount = relationshipCount;
        this.nodePropertiesMapping = nodePropertiesMapping;
    }

    @Override
    public long nodeCount() {
        return nodeIdMap.size();
    }

    @Override
    public long relationshipCount() {
        return relationshipCount;
    }

    @Override
    public void forEachNode(LongPredicate consumer) {
        nodeIdMap.forEachNode(consumer);
    }

    @Override
    public PrimitiveLongIterator nodeIterator() {
        return nodeIdMap.iterator();
    }

    @Override
    public Collection<PrimitiveLongIterable> batchIterables(int batchSize) {
        return nodeIdMap.longBatchIterables(batchSize);
    }

    @Override
    public int degree(long nodeId, Direction direction) {
        return container.degree(nodeId, direction);
    }

    @Override
    public void forEachRelationship(long nodeId, Direction direction, RelationshipConsumer consumer) {
        container.forEach(nodeId, direction, consumer);
    }

    @Override
    public void forEachRelationship(
            final long nodeId,
            final Direction direction,
            final WeightedRelationshipConsumer consumer) {
        container.forEach(nodeId, direction, consumer);
    }

    @Override
    public long toMappedNodeId(long originalNodeId) {
        return nodeIdMap.get(originalNodeId);
    }

    @Override
    public long toOriginalNodeId(long mappedNodeId) {
        return nodeIdMap.toOriginalNodeId(mappedNodeId);
    }

    @Override
    public boolean contains(final long nodeId) {
        return nodeIdMap.contains(nodeId);
    }

    @Override
    public double weightOf(final long sourceNodeId, final long targetNodeId) {
        checkSize(sourceNodeId, targetNodeId);
        return container.weightOf((int) sourceNodeId, (int) targetNodeId);
    }

    public boolean hasWeights() {
        return container.hasWeights();
    }

    @Override
    public HugeWeightMapping nodeProperties(String type) {
        WeightMapping weightMapping = nodePropertiesMapping.get(type);
<<<<<<< HEAD
=======
        if (weightMapping == null) {
            return null;
        }
>>>>>>> 0546ab36

        return new HugeWeightMapping() {

            @Override
            public long size() {
                return weightMapping.size();
            }

            @Override
            public double weight(long source, long target) {
                checkSize(source, target);
                return weightMapping.get((int) source, (int) target);
            }

            @Override
            public double weight(long source, long target, double defaultValue) {
                checkSize(source, target);
                return weightMapping.get(RawValues.combineIntInt((int) source, (int) target), defaultValue);
            }

            @Override
            public long getMaxValue() {
                return weightMapping.getMaxValue();
            }

            @Override
            public long release() {
                return 0;
            }
        };
    }

    @Override
    public Set<String> availableNodeProperties() {
        return nodePropertiesMapping.keySet();
    }

    @Override
    public void release() {
        if (!canRelease) return;
        container = null;
        nodePropertiesMapping.clear();
    }

    @Override
    public boolean exists(long sourceNodeId, long targetNodeId, Direction direction) {

        switch (direction) {
            case OUTGOING:
                return container.hasOutgoing(sourceNodeId, targetNodeId);

            case INCOMING:
                return container.hasIncoming(sourceNodeId, targetNodeId);

            default:
                return container.hasOutgoing(sourceNodeId, targetNodeId) || container.hasIncoming(
                        sourceNodeId,
                        targetNodeId);
        }
    }

    @Override
    public long getTarget(long nodeId, long index, Direction direction) {
        switch (direction) {
            case OUTGOING:
                return container.getTargetOutgoing(nodeId, index);

            case INCOMING:
                return container.getTargetIncoming(nodeId, index);

            default:
                return container.getTargetBoth(nodeId, index);
        }
    }

    @Override
    public String getType() {
        return TYPE;
    }

    @Override
    public Direction getLoadDirection() {
        return container.getLoadDirection();
    }

    @Override
    public void canRelease(boolean canRelease) {
        this.canRelease = canRelease;
    }

    @Override
    public RelationshipIntersect intersection() {
        return (nodeId, consumer) -> container.intersectAll(Math.toIntExact(nodeId), consumer);
    }

    //TODO: Remove this once we have confidence
    // Could turn into assertion and go with compiling with/without -ea
    public static void checkSize(long... values) {
        for (long v : values) {
            if (v > Integer.MAX_VALUE) {
                throw new IllegalStateException("Long value too large for int: " + v);
            }
        }
    }
}<|MERGE_RESOLUTION|>--- conflicted
+++ resolved
@@ -135,12 +135,6 @@
     @Override
     public HugeWeightMapping nodeProperties(String type) {
         WeightMapping weightMapping = nodePropertiesMapping.get(type);
-<<<<<<< HEAD
-=======
-        if (weightMapping == null) {
-            return null;
-        }
->>>>>>> 0546ab36
 
         return new HugeWeightMapping() {
 
